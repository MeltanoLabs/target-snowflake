name: Test target-snowflake

on: [push]

concurrency:
  group: ${{ github.workflow }}-${{ github.head_ref || github.run_id }}
  cancel-in-progress: true

jobs:
  pytest:
    runs-on: ubuntu-latest
    env:
      GITHUB_TOKEN: ${{secrets.GITHUB_TOKEN}}
      TARGET_SNOWFLAKE_USER: ${{secrets.TARGET_SNOWFLAKE_USER}}
      TARGET_SNOWFLAKE_PASSWORD: ${{secrets.TARGET_SNOWFLAKE_PASSWORD}}
      TARGET_SNOWFLAKE_ACCOUNT: ${{secrets.TARGET_SNOWFLAKE_ACCOUNT}}
      TARGET_SNOWFLAKE_DATABASE: ${{secrets.TARGET_SNOWFLAKE_DATABASE}}
      TARGET_SNOWFLAKE_WAREHOUSE: ${{secrets.TARGET_SNOWFLAKE_WAREHOUSE}}
      TARGET_SNOWFLAKE_ROLE: ${{secrets.TARGET_SNOWFLAKE_ROLE}}
    strategy:
      fail-fast: false
      matrix:
        python-version:
        - "3.12"
        - "3.11"
        - "3.10"
        - "3.9"
        - "3.8"
        os:
<<<<<<< HEAD
        - "ubuntu-latest"
        # - "macos-latest"
        # - "windows-latest"
=======
        - ubuntu-latest
        include:
        - python-version: "3.12"
          os: "macos-latest"
        - python-version: "3.12"
          os: "windows-latest"
>>>>>>> 12d6465b
    steps:
    - uses: actions/checkout@v4
    - name: Set up Python ${{ matrix.python-version }}
      uses: actions/setup-python@v5
      with:
        python-version: ${{ matrix.python-version }}
    - name: Install Poetry
      run: |
        pip install poetry
    - name: Install dependencies
      run: |
        poetry env use python${{ matrix.python-version }}
        poetry install
    - name: Test with pytest
      run: |
        poetry run pytest -n auto<|MERGE_RESOLUTION|>--- conflicted
+++ resolved
@@ -27,18 +27,12 @@
         - "3.9"
         - "3.8"
         os:
-<<<<<<< HEAD
-        - "ubuntu-latest"
-        # - "macos-latest"
-        # - "windows-latest"
-=======
         - ubuntu-latest
         include:
         - python-version: "3.12"
           os: "macos-latest"
         - python-version: "3.12"
           os: "windows-latest"
->>>>>>> 12d6465b
     steps:
     - uses: actions/checkout@v4
     - name: Set up Python ${{ matrix.python-version }}
