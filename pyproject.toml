[tool.poetry]
name = "meltanolabs-target-snowflake"
version = "0.0.0"
description = "`target-snowflake` is a Singer target for Snowflake, built with the Meltano SDK for Singer Targets."
readme = "README.md"
authors = ["Ken Payne"]
keywords = [
    "ELT",
    "Snowflake",
]
license = "Apache 2.0"
packages = [
    { include = "target_snowflake" }
]

[tool.poetry.dependencies]
python = "<3.11,>=3.7.1"
requests = "^2.25.1"
<<<<<<< HEAD
singer-sdk = {path = "../../sdk", develop = true}
=======
singer-sdk = "^0.13.0"
>>>>>>> d9f6be6d
snowflake-sqlalchemy = "^1.4.1"

[tool.poetry.dev-dependencies]
pytest = "^6.2.5"
tox = "^3.24.4"
flake8 = "^3.9.2"
black = "^21.9b0"
pydocstyle = "^6.1.1"
mypy = "^0.910"
types-requests = "^2.26.1"
isort = "^5.10.1"

[tool.isort]
profile = "black"
multi_line_output = 3 # Vertical Hanging Indent
src_paths = "target_snowflake"

[build-system]
requires = ["poetry-core>=1.0.8", "poetry-dynamic-versioning"]
build-backend = "poetry_dynamic_versioning.backend"

[tool.poetry.scripts]
# CLI declaration
target-snowflake = 'target_snowflake.target:TargetSnowflake.cli'

[tool.poetry-dynamic-versioning]
enable = true
vcs = "git"
style = "semver"<|MERGE_RESOLUTION|>--- conflicted
+++ resolved
@@ -16,11 +16,7 @@
 [tool.poetry.dependencies]
 python = "<3.11,>=3.7.1"
 requests = "^2.25.1"
-<<<<<<< HEAD
 singer-sdk = {path = "../../sdk", develop = true}
-=======
-singer-sdk = "^0.13.0"
->>>>>>> d9f6be6d
 snowflake-sqlalchemy = "^1.4.1"
 
 [tool.poetry.dev-dependencies]
