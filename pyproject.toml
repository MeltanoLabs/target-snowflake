[tool.poetry]
name = "meltanolabs-target-snowflake"
version = "0.0.0"
description = "`target-snowflake` is a Singer target for Snowflake, built with the Meltano SDK for Singer Targets."
readme = "README.md"
authors = ["Meltano Team <hello@meltano.com>"]
keywords = [
    "ELT",
    "Snowflake",
]
license = "Apache 2.0"
packages = [
    { include = "target_snowflake" }
]

[tool.poetry.dependencies]
<<<<<<< HEAD
python = "<3.12,>=3.7.1"
cryptography = "^40.0.2"
singer-sdk = "0.31.0"
snowflake-sqlalchemy = "^1.4.7"
sqlalchemy = "<2"

[tool.poetry.dev-dependencies]
pytest = "^7.3.1"
pytest-xdist = ">=3.3.1"
singer-sdk = { version="0.31.0", extras = ["testing"] }
=======
python = ">=3.7.1,<3.12"
snowflake-sqlalchemy = "~=1.4.7"
singer-sdk = "~=0.30.0"
cryptography = ">=40,<42"
>>>>>>> feabe2be

[tool.poetry.group.dev.dependencies]
coverage = ">=7.2.7"
pytest = ">=7.4.3"
pytest-xdist = ">=3.3.1"
singer-sdk = { version="~=0.30.0", extras = ["testing"] }

[tool.ruff]
line-length = 120
src = ["target_snowflake"]
target-version = "py37"

[tool.ruff.lint]
ignore = [
    "ANN101",  # missing-type-self
    "ANN102",  # missing-type-cls
    "ANN201",
    "TD",
    "D",
    "FIX",
]
select = ["ALL"]

[tool.ruff.lint.flake8-annotations]
allow-star-arg-any = true

[tool.ruff.lint.isort]
known-first-party = ["target_snowflake"]
required-imports = ["from __future__ import annotations"]

[tool.ruff.lint.per-file-ignores]
"tests/*" = ["S101", "S608", "PLR2004", "ANN"]

[tool.ruff.lint.pydocstyle]
convention = "google"

[build-system]
requires = ["poetry-core>=1.0.8", "poetry-dynamic-versioning"]
build-backend = "poetry_dynamic_versioning.backend"

[tool.poetry.scripts]
# CLI declaration
target-snowflake = 'target_snowflake.target:TargetSnowflake.cli'

[tool.poetry-dynamic-versioning]
enable = true
vcs = "git"
style = "semver"<|MERGE_RESOLUTION|>--- conflicted
+++ resolved
@@ -14,29 +14,17 @@
 ]
 
 [tool.poetry.dependencies]
-<<<<<<< HEAD
-python = "<3.12,>=3.7.1"
-cryptography = "^40.0.2"
-singer-sdk = "0.31.0"
-snowflake-sqlalchemy = "^1.4.7"
+cryptography = ">=40,<42"
+python = ">=3.7.1,<3.12"
+singer-sdk = "~=0.31.0"
+snowflake-sqlalchemy = "~=1.4.7"
 sqlalchemy = "<2"
-
-[tool.poetry.dev-dependencies]
-pytest = "^7.3.1"
-pytest-xdist = ">=3.3.1"
-singer-sdk = { version="0.31.0", extras = ["testing"] }
-=======
-python = ">=3.7.1,<3.12"
-snowflake-sqlalchemy = "~=1.4.7"
-singer-sdk = "~=0.30.0"
-cryptography = ">=40,<42"
->>>>>>> feabe2be
 
 [tool.poetry.group.dev.dependencies]
 coverage = ">=7.2.7"
 pytest = ">=7.4.3"
 pytest-xdist = ">=3.3.1"
-singer-sdk = { version="~=0.30.0", extras = ["testing"] }
+singer-sdk = { version="~=0.31.0", extras = ["testing"] }
 
 [tool.ruff]
 line-length = 120
