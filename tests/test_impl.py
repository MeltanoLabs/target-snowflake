--- conflicted
+++ resolved
@@ -275,10 +275,6 @@
         row = result.first()
         assert len(row) == 10
 
-<<<<<<< HEAD
-
-=======
->>>>>>> 13cec6eb
 class SnowflakeTargetColonsInColName(TargetFileTestTemplate):
 
     name = "colons_in_col_name"
