--- conflicted
+++ resolved
@@ -275,8 +275,6 @@
         row = result.first()
         assert len(row) == 10
 
-<<<<<<< HEAD
-
 class SnowflakeTargetColonsInColName(TargetFileTestTemplate):
 
     name = "colons_in_col_name"
@@ -310,8 +308,6 @@
             "_sdc_sequence",
         }
 
-=======
->>>>>>> acf4b073
 target_tests = TestSuite(
     kind="target",
     tests=[
@@ -334,9 +330,6 @@
         TargetSpecialCharsInAttributes,  # Implicitly asserts that special chars are handled
         SnowflakeTargetReservedWords,
         SnowflakeTargetReservedWordsNoKeyProps,
-<<<<<<< HEAD
         SnowflakeTargetColonsInColName,
-=======
->>>>>>> acf4b073
     ],
 )