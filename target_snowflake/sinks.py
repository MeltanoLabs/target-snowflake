"""Snowflake target sink class, which handles writing streams."""
from __future__ import annotations

import gzip
import json
import os
<<<<<<< HEAD
from gzip import open as gzip_open
=======
>>>>>>> d9f6be6d
from operator import contains, eq, truth
from typing import Any, Dict, Iterable, Mapping, Optional, Sequence, Tuple, cast
from urllib.parse import urlparse
from uuid import uuid4

import snowflake.sqlalchemy.custom_types as sct
import sqlalchemy
from singer_sdk import typing as th
<<<<<<< HEAD
from singer_sdk.connectors import SQLConnector
from singer_sdk.helpers._batch import BaseBatchFileEncoding, BatchConfig
from singer_sdk.helpers._typing import conform_record_data_types
from singer_sdk.sinks import SQLSink
=======
from singer_sdk.helpers._batch import BaseBatchFileEncoding, BatchConfig
from singer_sdk.helpers._typing import conform_record_data_types
from singer_sdk.sinks import SQLConnector, SQLSink
>>>>>>> d9f6be6d
from singer_sdk.streams.core import lazy_chunked_generator
from snowflake.sqlalchemy import URL
from sqlalchemy.sql import text


class TypeMap:
    def __init__(self, operator, map_value, match_value=None):
        self.operator = operator
        self.map_value = map_value
        self.match_value = match_value

    def match(self, compare_value):
        try:
            if self.match_value:
                return self.operator(compare_value, self.match_value)
            return self.operator(compare_value)
        except TypeError:
            return False


def evaluate_typemaps(type_maps, compare_value, unmatched_value):
    for type_map in type_maps:
        if type_map.match(compare_value):
            return type_map.map_value
    return unmatched_value


class SnowflakeConnector(SQLConnector):
    """The connector for Snowflake.

    This class handles all DDL and type conversions.
    """

    allow_column_add: bool = True  # Whether ADD COLUMN is supported.
    allow_column_rename: bool = True  # Whether RENAME COLUMN is supported.
    allow_column_alter: bool = True  # Whether altering column types is supported.
    allow_merge_upsert: bool = False  # Whether MERGE UPSERT is supported.
    allow_temp_tables: bool = True  # Whether temp tables are supported.

    def get_sqlalchemy_url(self, config: dict) -> str:
        """Generates a SQLAlchemy URL for Snowflake.

        Args:
            config: The configuration for the connector.
        """
        params = {
            "account": config["account"],
            "user": config["user"],
            "password": config["password"],
            "database": config["database"],
        }

        for option in ["warehouse", "role"]:
            if config.get(option):
                params[option] = config.get(option)

        return URL(**params)

    def create_sqlalchemy_engine(self) -> sqlalchemy.engine.Engine:
        """Return a new SQLAlchemy engine using the provided config.

        Developers can generally override just one of the following:
<<<<<<< HEAD
        `get_sqlalchemy_engine`, `get_sqlalchemy_url`.
=======
        `sqlalchemy_engine`, sqlalchemy_url`.
>>>>>>> d9f6be6d

        Returns:
            A newly created SQLAlchemy engine object.
        """
        return sqlalchemy.create_engine(
            url=self.sqlalchemy_url,
            connect_args={
                "session_parameters": {
                    "QUOTED_IDENTIFIERS_IGNORE_CASE": "TRUE",
                }
            },
            echo=False,
        )

<<<<<<< HEAD
    def schema_exists(self, schema_name: str) -> bool:
        """Determine if the target database schema already exists.

        Args:
            schema_name: The target database schema name.

        Returns:
            True if the database schema exists, False if not.
        """
        schema_names = sqlalchemy.inspect(self._engine).get_schema_names()
        return schema_name.lower() in schema_names

    # Overridden here as Snowflake ALTER syntax for columns is different than that implemented in the SDK
    # https://docs.snowflake.com/en/sql-reference/sql/alter-table-column.html
    # TODO: update once https://github.com/meltano/sdk/pull/1114 merges
=======
>>>>>>> d9f6be6d
    def _adapt_column_type(
        self,
        full_table_name: str,
        column_name: str,
        sql_type: sqlalchemy.types.TypeEngine,
    ) -> None:
        """Adapt table column type to support the new JSON schema type.

<<<<<<< HEAD
=======
        Overridden here as Snowflake ALTER syntax for columns is different than that implemented in the SDK
        https://docs.snowflake.com/en/sql-reference/sql/alter-table-column.html
        TODO: update once https://github.com/meltano/sdk/pull/1114 merges

>>>>>>> d9f6be6d
        Args:
            full_table_name: The target table name.
            column_name: The target column name.
            sql_type: The new SQLAlchemy type.

        Raises:
            NotImplementedError: if altering columns is not supported.
        """
        current_type: sqlalchemy.types.TypeEngine = self._get_column_type(
            full_table_name, column_name
        )

        # Check if the existing column type and the sql type are the same
        if str(sql_type) == str(current_type):
            # The current column and sql type are the same
            # Nothing to do
            return

        # Not the same type, generic type or compatible types
        # calling merge_sql_types for assistnace
        compatible_sql_type = self.merge_sql_types([current_type, sql_type])

        if str(compatible_sql_type) == str(current_type):
            # Nothing to do
            return

        if not self.allow_column_alter:
            raise NotImplementedError(
                "Altering columns is not supported. "
                f"Could not convert column '{full_table_name}.{column_name}' "
                f"from '{current_type}' to '{compatible_sql_type}'."
            )

        self.connection.execute(
            sqlalchemy.DDL(
                "ALTER TABLE %(table)s ALTER COLUMN %(col_name)s SET DATA TYPE %(col_type)s",
                {
                    "table": full_table_name,
                    "col_name": column_name,
                    "col_type": compatible_sql_type,
                },
            )
        )

    @staticmethod
    def to_sql_type(jsonschema_type: dict) -> sqlalchemy.types.TypeEngine:
        """Return a JSON Schema representation of the provided type.

        Uses custom Snowflake types from [snowflake-sqlalchemy](https://github.com/snowflakedb/snowflake-sqlalchemy/blob/main/src/snowflake/sqlalchemy/custom_types.py)

        Args:
            jsonschema_type: The JSON Schema representation of the source type.

        Returns:
            The SQLAlchemy type representation of the data type.
        """
        # start with default implementation
        target_type = SQLConnector.to_sql_type(jsonschema_type)
        # snowflake max and default varchar length
        # https://docs.snowflake.com/en/sql-reference/intro-summary-data-types.html
        maxlength = jsonschema_type.get("maxLength", 16777216)
        # define type maps
<<<<<<< HEAD
        sting_submaps = [
=======
        string_submaps = [
>>>>>>> d9f6be6d
            TypeMap(eq, sct.TIMESTAMP_NTZ(), "date-time"),
            TypeMap(contains, sqlalchemy.types.TIME(), "time"),
            TypeMap(eq, sqlalchemy.types.DATE(), "date"),
            TypeMap(eq, sqlalchemy.types.VARCHAR(maxlength), None),
        ]
        type_maps = [
            TypeMap(th._jsonschema_type_check, sct.NUMBER(), ("integer",)),
            TypeMap(th._jsonschema_type_check, sct.VARIANT(), ("object",)),
            TypeMap(th._jsonschema_type_check, sct.VARIANT(), ("array",)),
        ]
        # apply type maps
        if th._jsonschema_type_check(jsonschema_type, ("string",)):
            datelike_type = th.get_datelike_property_type(jsonschema_type)
<<<<<<< HEAD
            target_type = evaluate_typemaps(sting_submaps, datelike_type, target_type)
=======
            target_type = evaluate_typemaps(string_submaps, datelike_type, target_type)
>>>>>>> d9f6be6d
        else:
            target_type = evaluate_typemaps(type_maps, jsonschema_type, target_type)

        return cast(sqlalchemy.types.TypeEngine, target_type)


class SnowflakeSink(SQLSink):
    """Snowflake target sink class."""

    connector_class = SnowflakeConnector

    @property
    def schema_name(self) -> Optional[str]:
        schema = super().schema_name or self.config.get("schema")
        return schema.upper() if schema else None

    @property
    def database_name(self) -> Optional[str]:
        db = super().database_name or self.config.get("database")
        return db.upper() if db else None

    @property
    def table_name(self) -> str:
        return super().table_name.upper()

    def _get_put_statement(self, sync_id: str, file_uri: str) -> Tuple[text, dict]:
        """Get Snowflake PUT statement."""
        return (text(f"put '{file_uri}' '@~/target-snowflake/{sync_id}'"), {})

    def _get_merge_statement(self, full_table_name, schema, sync_id, file_format):
        """Get Snowflake MERGE statement."""
        # convert from case in JSON to UPPER column name
        column_selections = [
            f"$1:{property_name}::{self.connector.to_sql_type(property_def)} as {property_name.upper()}"
            for property_name, property_def in schema["properties"].items()
        ]
        # use UPPER from here onwards
        upper_properties = [col.upper() for col in schema["properties"].keys()]
        upper_key_properties = [col.upper() for col in self.key_properties]
        join_expr = " and ".join(
            [f'd."{key}" = s."{key}"' for key in upper_key_properties]
        )
        matched_clause = ", ".join(
            [f'd."{col}" = s."{col}"' for col in upper_properties]
        )
        not_matched_insert_cols = ", ".join(upper_properties)
        not_matched_insert_values = ", ".join(
            [f's."{col}"' for col in upper_properties]
        )
        return (
            text(
                f"merge into {full_table_name} d using "
                + f"(select {', '.join(column_selections)} from '@~/target-snowflake/{sync_id}'"
                + f"(file_format => {file_format})) s "
                + f"on {join_expr} "
                + f"when matched then update set {matched_clause} "
                + f"when not matched then insert ({not_matched_insert_cols}) "
                + f"values ({not_matched_insert_values})"
            ),
            {},
        )

    def _get_file_format_statement(self, file_format):
        return (
            text(
                f"create or replace file format {file_format}"
                + "type = 'JSON' compression = 'GZIP'"
            ),
            {},
        )

    def process_batch_files(
        self,
        encoding: BaseBatchFileEncoding,
        files: Sequence[str],
    ) -> None:
        """Process a batch file with the given batch context.

        Args:
            encoding: The batch file encoding.
            files: The batch files to process.
        """
        self.logger.info(f"Processing batch of {len(files)} files")
        try:
            sync_id = f"{self.stream_name}-{uuid4()}"
            file_format = f'{self.database_name}.{self.schema_name}."{sync_id}"'
            # PUT batches to remote stage
            for file_uri in files:
                put_statement, kwargs = self._get_put_statement(
                    sync_id=sync_id, file_uri=file_uri
                )
                self.connector.connection.execute(put_statement, **kwargs)
            # create schema
            self.logger.debug("Preparing target schema")
            self.connector.connection.execute(
                text(
                    f"create schema if not exists {self.database_name}.{self.schema_name}"
                )
            )
            # create file format in new schema
            file_format_statement, kwargs = self._get_file_format_statement(
                file_format=file_format
            )
            self.logger.debug(f"Creating file format with SQL: {file_format_statement}")
            self.connector.connection.execute(file_format_statement, **kwargs)
            # merge into destination table
            merge_statement, kwargs = self._get_merge_statement(
                full_table_name=self.full_table_name,
                schema=self.conform_schema(self.schema),
                sync_id=sync_id,
                file_format=file_format,
            )
            self.logger.info(f"Merging batch with SQL: {merge_statement}")
            self.connector.connection.execute(merge_statement, **kwargs)
        finally:
            # clean up file format
            self.logger.debug("Cleaning up after batch processing")
            self.connector.connection.execute(
                text(f"drop file format if exists {file_format}")
            )
            # clean up staged files
            self.connector.connection.execute(
                text(f"remove '@~/target-snowflake/{sync_id}/'")
            )
            # clean up local files
            if self.config.get("clean_up_batch_files"):
                for file_url in files:
                    file_path = urlparse(file_url).path
                    if os.path.exists(file_path):
                        os.remove(file_path)

<<<<<<< HEAD
    # def bulk_insert_records(
    #     self,
    #     full_table_name: str,
    #     schema: dict,
    #     records: Iterable[Dict[str, Any]],
    # ) -> Optional[int]:
    #     """Bulk insert records to an existing destination table.

    #     The default implementation uses a generic SQLAlchemy bulk insert operation.
    #     This method may optionally be overridden by developers in order to provide
    #     faster, native bulk uploads.

    #     Args:
    #         full_table_name: the target table name.
    #         schema: the JSON schema for the new table, to be used when inferring column
    #             names.
    #         records: the input records.

    #     Returns:
    #         True if table exists, False if not, None if unsure or undetectable.
    #     """
    #     # prepare records for serialization
    #     processed_records = (
    #         self.conform_record(
    #             conform_record_data_types(
    #                 stream_name=self.stream_name,
    #                 record=rcd,
    #                 schema=schema,
    #                 logger=self.logger,
    #             )
    #         )
    #         for rcd in records
    #     )
    #     # serialize to batch files
    #     encoding, files = self.get_batches(
    #         batch_config=self.batch_config, records=processed_records
    #     )
    #     self.process_batch_files(encoding=encoding, files=files)
    #     # if records list, we can quickly return record count.
    #     return len(records) if isinstance(records, list) else None

    # # Copied and modified from `singer_sdk.streams.core.Stream`
    # def get_batches(
    #     self,
    #     batch_config: BatchConfig,
    #     records: Iterable[Dict[str, Any]],
    # ) -> Iterable[tuple[BaseBatchFileEncoding, list[str]]]:
    #     """Batch generator function.

    #     Developers are encouraged to override this method to customize batching
    #     behavior for databases, bulk APIs, etc.

    #     Args:
    #         batch_config: Batch config for this stream.
    #         context: Stream partition or context dictionary.

    #     Yields:
    #         A tuple of (encoding, manifest) for each batch.
    #     """
    #     sync_id = f"target-snowflake--{self.stream_name}-{uuid4()}"
    #     prefix = batch_config.storage.prefix or ""
    #     file_urls = []
    #     for i, chunk in enumerate(
    #         lazy_chunked_generator(
    #             records,
    #             self.MAX_SIZE_DEFAULT,  # no point being larger than the sink max size, as thats the max number of records that will arrive
    #         ),
    #         start=1,
    #     ):
    #         filename = f"{prefix}{sync_id}-{i}.json.gz"
    #         with batch_config.storage.fs() as fs:
    #             with fs.open(filename, "wb") as f:
    #                 # TODO: Determine compression from config.
    #                 with gzip.GzipFile(fileobj=f, mode="wb") as gz:
    #                     gz.writelines(
    #                         (json.dumps(record) + "\n").encode() for record in chunk
    #                     )
    #             file_urls.append(fs.geturl(filename))

    #     return batch_config.encoding, file_urls
=======
    def bulk_insert_records(
        self,
        full_table_name: str,
        schema: dict,
        records: Iterable[Dict[str, Any]],
    ) -> Optional[int]:
        """Bulk insert records to an existing destination table.

        The default implementation uses a generic SQLAlchemy bulk insert operation.
        This method may optionally be overridden by developers in order to provide
        faster, native bulk uploads.

        Args:
            full_table_name: the target table name.
            schema: the JSON schema for the new table, to be used when inferring column
                names.
            records: the input records.

        Returns:
            True if table exists, False if not, None if unsure or undetectable.
        """
        # prepare records for serialization
        processed_records = (
            conform_record_data_types(
                stream_name=self.stream_name,
                record=rcd,
                schema=schema,
                logger=self.logger,
            )
            for rcd in records
        )
        # serialize to batch files
        encoding, files = self.get_batches(
            batch_config=self.batch_config, records=processed_records
        )
        self.process_batch_files(encoding=encoding, files=files)
        # if records list, we can quickly return record count.
        return len(records) if isinstance(records, list) else None

    # Copied and modified from `singer_sdk.streams.core.Stream`
    def get_batches(
        self,
        batch_config: BatchConfig,
        records: Iterable[Dict[str, Any]],
    ) -> Iterable[tuple[BaseBatchFileEncoding, list[str]]]:
        """Batch generator function.

        Developers are encouraged to override this method to customize batching
        behavior for databases, bulk APIs, etc.

        Args:
            batch_config: Batch config for this stream.
            context: Stream partition or context dictionary.

        Yields:
            A tuple of (encoding, manifest) for each batch.
        """
        sync_id = f"target-snowflake--{self.stream_name}-{uuid4()}"
        prefix = batch_config.storage.prefix or ""
        file_urls = []
        for i, chunk in enumerate(
            lazy_chunked_generator(
                records,
                self.MAX_SIZE_DEFAULT,  # no point being larger than the sink max size, as thats the max number of records that will arrive
            ),
            start=1,
        ):
            filename = f"{prefix}{sync_id}-{i}.json.gz"
            with batch_config.storage.fs() as fs:
                with fs.open(filename, "wb") as f:
                    # TODO: Determine compression from config.
                    with gzip.GzipFile(fileobj=f, mode="wb") as gz:
                        gz.writelines(
                            (json.dumps(record) + "\n").encode() for record in chunk
                        )
                file_urls.append(fs.geturl(filename))

        return batch_config.encoding, file_urls
>>>>>>> d9f6be6d
<|MERGE_RESOLUTION|>--- conflicted
+++ resolved
@@ -4,10 +4,7 @@
 import gzip
 import json
 import os
-<<<<<<< HEAD
 from gzip import open as gzip_open
-=======
->>>>>>> d9f6be6d
 from operator import contains, eq, truth
 from typing import Any, Dict, Iterable, Mapping, Optional, Sequence, Tuple, cast
 from urllib.parse import urlparse
@@ -16,16 +13,10 @@
 import snowflake.sqlalchemy.custom_types as sct
 import sqlalchemy
 from singer_sdk import typing as th
-<<<<<<< HEAD
 from singer_sdk.connectors import SQLConnector
 from singer_sdk.helpers._batch import BaseBatchFileEncoding, BatchConfig
 from singer_sdk.helpers._typing import conform_record_data_types
 from singer_sdk.sinks import SQLSink
-=======
-from singer_sdk.helpers._batch import BaseBatchFileEncoding, BatchConfig
-from singer_sdk.helpers._typing import conform_record_data_types
-from singer_sdk.sinks import SQLConnector, SQLSink
->>>>>>> d9f6be6d
 from singer_sdk.streams.core import lazy_chunked_generator
 from snowflake.sqlalchemy import URL
 from sqlalchemy.sql import text
@@ -88,11 +79,7 @@
         """Return a new SQLAlchemy engine using the provided config.
 
         Developers can generally override just one of the following:
-<<<<<<< HEAD
-        `get_sqlalchemy_engine`, `get_sqlalchemy_url`.
-=======
         `sqlalchemy_engine`, sqlalchemy_url`.
->>>>>>> d9f6be6d
 
         Returns:
             A newly created SQLAlchemy engine object.
@@ -107,7 +94,6 @@
             echo=False,
         )
 
-<<<<<<< HEAD
     def schema_exists(self, schema_name: str) -> bool:
         """Determine if the target database schema already exists.
 
@@ -123,8 +109,6 @@
     # Overridden here as Snowflake ALTER syntax for columns is different than that implemented in the SDK
     # https://docs.snowflake.com/en/sql-reference/sql/alter-table-column.html
     # TODO: update once https://github.com/meltano/sdk/pull/1114 merges
-=======
->>>>>>> d9f6be6d
     def _adapt_column_type(
         self,
         full_table_name: str,
@@ -133,13 +117,6 @@
     ) -> None:
         """Adapt table column type to support the new JSON schema type.
 
-<<<<<<< HEAD
-=======
-        Overridden here as Snowflake ALTER syntax for columns is different than that implemented in the SDK
-        https://docs.snowflake.com/en/sql-reference/sql/alter-table-column.html
-        TODO: update once https://github.com/meltano/sdk/pull/1114 merges
-
->>>>>>> d9f6be6d
         Args:
             full_table_name: The target table name.
             column_name: The target column name.
@@ -202,11 +179,7 @@
         # https://docs.snowflake.com/en/sql-reference/intro-summary-data-types.html
         maxlength = jsonschema_type.get("maxLength", 16777216)
         # define type maps
-<<<<<<< HEAD
         sting_submaps = [
-=======
-        string_submaps = [
->>>>>>> d9f6be6d
             TypeMap(eq, sct.TIMESTAMP_NTZ(), "date-time"),
             TypeMap(contains, sqlalchemy.types.TIME(), "time"),
             TypeMap(eq, sqlalchemy.types.DATE(), "date"),
@@ -220,11 +193,7 @@
         # apply type maps
         if th._jsonschema_type_check(jsonschema_type, ("string",)):
             datelike_type = th.get_datelike_property_type(jsonschema_type)
-<<<<<<< HEAD
             target_type = evaluate_typemaps(sting_submaps, datelike_type, target_type)
-=======
-            target_type = evaluate_typemaps(string_submaps, datelike_type, target_type)
->>>>>>> d9f6be6d
         else:
             target_type = evaluate_typemaps(type_maps, jsonschema_type, target_type)
 
@@ -356,7 +325,6 @@
                     if os.path.exists(file_path):
                         os.remove(file_path)
 
-<<<<<<< HEAD
     # def bulk_insert_records(
     #     self,
     #     full_table_name: str,
@@ -436,84 +404,4 @@
     #                     )
     #             file_urls.append(fs.geturl(filename))
 
-    #     return batch_config.encoding, file_urls
-=======
-    def bulk_insert_records(
-        self,
-        full_table_name: str,
-        schema: dict,
-        records: Iterable[Dict[str, Any]],
-    ) -> Optional[int]:
-        """Bulk insert records to an existing destination table.
-
-        The default implementation uses a generic SQLAlchemy bulk insert operation.
-        This method may optionally be overridden by developers in order to provide
-        faster, native bulk uploads.
-
-        Args:
-            full_table_name: the target table name.
-            schema: the JSON schema for the new table, to be used when inferring column
-                names.
-            records: the input records.
-
-        Returns:
-            True if table exists, False if not, None if unsure or undetectable.
-        """
-        # prepare records for serialization
-        processed_records = (
-            conform_record_data_types(
-                stream_name=self.stream_name,
-                record=rcd,
-                schema=schema,
-                logger=self.logger,
-            )
-            for rcd in records
-        )
-        # serialize to batch files
-        encoding, files = self.get_batches(
-            batch_config=self.batch_config, records=processed_records
-        )
-        self.process_batch_files(encoding=encoding, files=files)
-        # if records list, we can quickly return record count.
-        return len(records) if isinstance(records, list) else None
-
-    # Copied and modified from `singer_sdk.streams.core.Stream`
-    def get_batches(
-        self,
-        batch_config: BatchConfig,
-        records: Iterable[Dict[str, Any]],
-    ) -> Iterable[tuple[BaseBatchFileEncoding, list[str]]]:
-        """Batch generator function.
-
-        Developers are encouraged to override this method to customize batching
-        behavior for databases, bulk APIs, etc.
-
-        Args:
-            batch_config: Batch config for this stream.
-            context: Stream partition or context dictionary.
-
-        Yields:
-            A tuple of (encoding, manifest) for each batch.
-        """
-        sync_id = f"target-snowflake--{self.stream_name}-{uuid4()}"
-        prefix = batch_config.storage.prefix or ""
-        file_urls = []
-        for i, chunk in enumerate(
-            lazy_chunked_generator(
-                records,
-                self.MAX_SIZE_DEFAULT,  # no point being larger than the sink max size, as thats the max number of records that will arrive
-            ),
-            start=1,
-        ):
-            filename = f"{prefix}{sync_id}-{i}.json.gz"
-            with batch_config.storage.fs() as fs:
-                with fs.open(filename, "wb") as f:
-                    # TODO: Determine compression from config.
-                    with gzip.GzipFile(fileobj=f, mode="wb") as gz:
-                        gz.writelines(
-                            (json.dumps(record) + "\n").encode() for record in chunk
-                        )
-                file_urls.append(fs.geturl(filename))
-
-        return batch_config.encoding, file_urls
->>>>>>> d9f6be6d
+    #     return batch_config.encoding, file_urls